# Nimbus
# Copyright (c) 2018 Status Research & Development GmbH
# Licensed under either of
#  * Apache License, version 2.0, ([LICENSE-APACHE](LICENSE-APACHE) or
#    http://www.apache.org/licenses/LICENSE-2.0)
#  * MIT license ([LICENSE-MIT](LICENSE-MIT) or
#    http://opensource.org/licenses/MIT)
# at your option. This file may not be copied, modified, or distributed except
# according to those terms.

# This source must have the <vm2_enabled> compiler flag set.
#
# why:
#   ../config, ../transaction,  etc include ../vm_* interface files which in
#   turn will refer to the ../vm/* definitions rather than ../vm2/* unless the
#    <vm2_enabled> compiler flag is set.
#
when not defined(vm2_enabled):
  {.error: "NIM flag must be set: -d:vm2_enabled".}

import
  ../config,
  ../constants,
  ../db/accounts_cache,
  ../transaction,
  ./computation,
  ./interpreter_dispatch,
  ./interpreter/[forks_list, gas_costs, gas_meter],
  ./message,
  ./state,
  ./types,
  chronicles,
  eth/common,
  eth/common/eth_types,
  options,
  sets


proc setupTxContext*(vmState: BaseVMState, origin: EthAddress, gasPrice: GasInt, forkOverride=none(Fork)) =
  ## this proc will be called each time a new transaction
  ## is going to be executed
  vmState.txOrigin = origin
  vmState.txGasPrice = gasPrice
  vmState.fork =
    if forkOverride.isSome:
      forkOverride.get
    else:
      vmState.chainDB.config.toFork(vmState.blockHeader.blockNumber)
  vmState.gasCosts = vmState.fork.forkToSchedule


<<<<<<< HEAD
=======
proc setupComputation*(vmState: BaseVMState, tx: Transaction, sender: EthAddress, fork: Fork) : Computation =
  var gas = tx.gasLimit - tx.intrinsicGas(fork)
  assert gas >= 0

  vmState.setupTxContext(
    origin = sender,
    gasPrice = tx.gasPrice,
    forkOverride = some(fork)
  )

  let msg = Message(
    kind: if tx.isContractCreation: evmcCreate else: evmcCall,
    depth: 0,
    gas: gas,
    sender: sender,
    contractAddress: tx.getRecipient(sender),
    codeAddress: tx.to,
    value: tx.value,
    data: tx.payload
    )

  result = newComputation(vmState, msg)
  doAssert result.isOriginComputation


proc refundGas*(c: Computation, tx: Transaction, sender: EthAddress) =
  let maxRefund = (tx.gasLimit - c.gasMeter.gasRemaining) div 2
  c.gasMeter.returnGas min(c.getGasRefund(), maxRefund)
  c.vmState.mutateStateDB:
    db.addBalance(sender, c.gasMeter.gasRemaining.u256 * tx.gasPrice.u256)


>>>>>>> d2c0d2f5
proc execComputation*(c: Computation) =
  if not c.msg.isCreate:
    c.vmState.mutateStateDB:
      db.incNonce(c.msg.sender)

  c.execCallOrCreate()

  if c.isSuccess:
    c.refundSelfDestruct()
    shallowCopy(c.vmState.suicides, c.suicides)
    shallowCopy(c.vmState.logEntries, c.logEntries)
    c.vmState.touchedAccounts.incl c.touchedAccounts

  c.vmstate.status = c.isSuccess<|MERGE_RESOLUTION|>--- conflicted
+++ resolved
@@ -48,42 +48,6 @@
       vmState.chainDB.config.toFork(vmState.blockHeader.blockNumber)
   vmState.gasCosts = vmState.fork.forkToSchedule
 
-
-<<<<<<< HEAD
-=======
-proc setupComputation*(vmState: BaseVMState, tx: Transaction, sender: EthAddress, fork: Fork) : Computation =
-  var gas = tx.gasLimit - tx.intrinsicGas(fork)
-  assert gas >= 0
-
-  vmState.setupTxContext(
-    origin = sender,
-    gasPrice = tx.gasPrice,
-    forkOverride = some(fork)
-  )
-
-  let msg = Message(
-    kind: if tx.isContractCreation: evmcCreate else: evmcCall,
-    depth: 0,
-    gas: gas,
-    sender: sender,
-    contractAddress: tx.getRecipient(sender),
-    codeAddress: tx.to,
-    value: tx.value,
-    data: tx.payload
-    )
-
-  result = newComputation(vmState, msg)
-  doAssert result.isOriginComputation
-
-
-proc refundGas*(c: Computation, tx: Transaction, sender: EthAddress) =
-  let maxRefund = (tx.gasLimit - c.gasMeter.gasRemaining) div 2
-  c.gasMeter.returnGas min(c.getGasRefund(), maxRefund)
-  c.vmState.mutateStateDB:
-    db.addBalance(sender, c.gasMeter.gasRemaining.u256 * tx.gasPrice.u256)
-
-
->>>>>>> d2c0d2f5
 proc execComputation*(c: Computation) =
   if not c.msg.isCreate:
     c.vmState.mutateStateDB:
